--- conflicted
+++ resolved
@@ -12,10 +12,7 @@
 var self;
 var library;
 var modules;
-<<<<<<< HEAD
-
-=======
->>>>>>> cb81e115
+
 /**
  * Initializes library.
  * @memberof module:peers
@@ -28,7 +25,7 @@
 // Constructor
 function Peers (logger, cb) {
 	library = {
-		logger: logger
+		logger: logger,
 	};
 	self = this;
 	__private.me = null;
@@ -92,15 +89,10 @@
 	var insert = function (peer) {
 		if (!_.isEmpty(modules.peers.acceptable([peer]))) {
 			peer.updated = Date.now();
-<<<<<<< HEAD
 			if (self.peersManager.add(peer)) {
 				return library.logger.debug('Inserted new peer', peer.string);
 			}
 			library.logger.debug('Cannot insert peer (nonce exists / empty address field)', peer.string);
-=======
-			__private.peers[peer.string] = peer;
-			library.logger.debug('Inserted new peer', peer.string);
->>>>>>> cb81e115
 		} else {
 			library.logger.debug('Rejecting unacceptable peer', peer.string);
 		}
@@ -153,7 +145,7 @@
 
 	_.each(__private.peers, function (peer, index) {
 		++cnt_total;
-		if (peer.state === Peer.STATE.ACTIVE) {
+		if (peer.state === Peer.STATE.CONNECTED) {
 			++cnt_active;
 		}
 		if (!peer.height) {
@@ -170,45 +162,6 @@
 };
 
 /**
-<<<<<<< HEAD
- * Upserts peer with banned state `0` and clock with current time + seconds.
- * @param {string} pip - Peer ip
- * @param {number} port
- * @param {number} seconds
- * @return {function} Calls upsert
- */
-Peers.prototype.ban = function (ip, port, seconds) {
-	return self.upsert({
-		ip: ip,
-		port: port,
-		// State 0 for banned peer
-		state: 0,
-		clock: Date.now() + (seconds || 1) * 1000
-	});
-};
-
-/**
- * Upserts peer with unbanned state `1` and deletes clock.
- * @param {string} pip - Peer ip
- * @param {number} port
- * @param {number} seconds
- * @return {peer}
- */
-Peers.prototype.unban = function (peer) {
-	peer = self.get(peer);
-	if (peer) {
-		delete peer.clock;
-		peer.state = Peer.STATE.DISCONNECTED;
-		library.logger.debug('Released ban for peer', peer.string);
-	} else {
-		library.logger.debug('Failed to release ban for peer', {err: 'INVALID', peer: peer});
-	}
-	return peer;
-};
-
-/**
-=======
->>>>>>> cb81e115
  * Deletes peer from peers list.
  * @param {peer} peer
  * @return {boolean} True if peer exists
