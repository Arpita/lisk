{
<<<<<<< HEAD
  "port": 8000,
  "httpPort": 8001,
  "address": "0.0.0.0",
  "version": "0.8.2",
  "minVersion": ">=0.5.0",
  "fileLogLevel": "info",
  "logFileName": "logs/lisk.log",
  "consoleLogLevel": "info",
  "trustProxy": false,
  "topAccounts": false,
  "db": {
    "host": "localhost",
    "port": 5432,
    "database": "lisk_main",
    "user": "",
    "password": "password",
    "poolSize": 95,
    "poolIdleTimeout": 30000,
    "reapIntervalMillis": 1000,
    "logEvents": [
      "error"
    ]
  },
  "api": {
    "enabled": true,
    "access": {
      "public": false,
      "whiteList": ["127.0.0.1"]
    },
    "options": {
      "limits": {
        "max": 0,
        "delayMs": 0,
        "delayAfter": 0,
        "windowMs": 60000
      }
    }
  },
  "peers": {
    "enabled": true,
    "list": [
      {
        "ip": "83.136.254.92",
        "port": 8000
      },
      {
        "ip": "83.136.249.76",
        "port": 8000
      },
      {
        "ip": "94.237.28.66",
        "port": 8000
      },
      {
        "ip": "94.237.24.199",
        "port": 8000
      },
      {
        "ip": "209.50.49.23",
        "port": 8000
      },
      {
        "ip": "209.50.49.40",
        "port": 8000
      },
      {
        "ip": "94.237.64.70",
        "port": 8000
      },
      {
        "ip": "94.237.64.73",
        "port": 8000
      },
      {
        "ip": "94.237.40.140",
        "port": 8000
      },
      {
        "ip": "94.237.40.141",
        "port": 8000
      }
    ],
    "access": {
      "blackList": []
=======
    "port": 8000,
    "address": "0.0.0.0",
    "version": "0.9.0",
    "minVersion": ">=0.5.0",
    "fileLogLevel": "info",
    "logFileName": "logs/lisk.log",
    "consoleLogLevel": "none",
    "trustProxy": false,
    "topAccounts": false,
    "cacheEnabled": false,
    "db": {
        "host": "localhost",
        "port": 5432,
        "database": "lisk_main",
        "user": "",
        "password": "password",
        "poolSize": 95,
        "poolIdleTimeout": 30000,
        "reapIntervalMillis": 1000,
        "logEvents": [
            "error"
        ]
    },
    "redis": {
        "host": "127.0.0.1",
        "port": 6380,
        "db": 0,
        "password": null
    },
    "api": {
        "enabled": true,
        "access": {
            "public": false,
            "whiteList": ["127.0.0.1"]
        },
        "options": {
            "limits": {
                "max": 0,
                "delayMs": 0,
                "delayAfter": 0,
                "windowMs": 60000
            }
        }
>>>>>>> 8a9e78ca
    },
    "options": {
      "limits": {
        "max": 0,
        "delayMs": 0,
        "delayAfter": 0,
        "windowMs": 60000
      },
      "timeout": 5000
    }
  },
  "broadcasts": {
    "broadcastInterval": 5000,
    "broadcastLimit": 20,
    "parallelLimit": 20,
    "releaseLimit": 25,
    "relayLimit": 2
  },
  "transactions": {
    "maxTxsPerQueue": 1000
  },
  "forging": {
    "force": false,
    "secret": [],
    "access": {
      "whiteList": [
        "127.0.0.1"
      ]
    }
  },
  "loading": {
    "verifyOnLoading": false,
    "loadPerIteration": 5000
  },
  "ssl": {
    "enabled": false,
    "options": {
      "port": 443,
      "address": "0.0.0.0",
      "key": "./ssl/lisk.key",
      "cert": "./ssl/lisk.crt"
    }
  },
  "dapp": {
    "masterrequired": true,
    "masterpassword": "",
    "autoexec": []
  },
  "nethash": "ed14889723f24ecc54871d058d98ce91ff2f973192075c0155ba2b7b70ad2511"
}<|MERGE_RESOLUTION|>--- conflicted
+++ resolved
@@ -1,90 +1,4 @@
 {
-<<<<<<< HEAD
-  "port": 8000,
-  "httpPort": 8001,
-  "address": "0.0.0.0",
-  "version": "0.8.2",
-  "minVersion": ">=0.5.0",
-  "fileLogLevel": "info",
-  "logFileName": "logs/lisk.log",
-  "consoleLogLevel": "info",
-  "trustProxy": false,
-  "topAccounts": false,
-  "db": {
-    "host": "localhost",
-    "port": 5432,
-    "database": "lisk_main",
-    "user": "",
-    "password": "password",
-    "poolSize": 95,
-    "poolIdleTimeout": 30000,
-    "reapIntervalMillis": 1000,
-    "logEvents": [
-      "error"
-    ]
-  },
-  "api": {
-    "enabled": true,
-    "access": {
-      "public": false,
-      "whiteList": ["127.0.0.1"]
-    },
-    "options": {
-      "limits": {
-        "max": 0,
-        "delayMs": 0,
-        "delayAfter": 0,
-        "windowMs": 60000
-      }
-    }
-  },
-  "peers": {
-    "enabled": true,
-    "list": [
-      {
-        "ip": "83.136.254.92",
-        "port": 8000
-      },
-      {
-        "ip": "83.136.249.76",
-        "port": 8000
-      },
-      {
-        "ip": "94.237.28.66",
-        "port": 8000
-      },
-      {
-        "ip": "94.237.24.199",
-        "port": 8000
-      },
-      {
-        "ip": "209.50.49.23",
-        "port": 8000
-      },
-      {
-        "ip": "209.50.49.40",
-        "port": 8000
-      },
-      {
-        "ip": "94.237.64.70",
-        "port": 8000
-      },
-      {
-        "ip": "94.237.64.73",
-        "port": 8000
-      },
-      {
-        "ip": "94.237.40.140",
-        "port": 8000
-      },
-      {
-        "ip": "94.237.40.141",
-        "port": 8000
-      }
-    ],
-    "access": {
-      "blackList": []
-=======
     "port": 8000,
     "address": "0.0.0.0",
     "version": "0.9.0",
@@ -128,54 +42,100 @@
                 "windowMs": 60000
             }
         }
->>>>>>> 8a9e78ca
     },
-    "options": {
-      "limits": {
-        "max": 0,
-        "delayMs": 0,
-        "delayAfter": 0,
-        "windowMs": 60000
-      },
-      "timeout": 5000
-    }
-  },
-  "broadcasts": {
-    "broadcastInterval": 5000,
-    "broadcastLimit": 20,
-    "parallelLimit": 20,
-    "releaseLimit": 25,
-    "relayLimit": 2
-  },
-  "transactions": {
-    "maxTxsPerQueue": 1000
-  },
-  "forging": {
-    "force": false,
-    "secret": [],
-    "access": {
-      "whiteList": [
-        "127.0.0.1"
-      ]
-    }
-  },
-  "loading": {
-    "verifyOnLoading": false,
-    "loadPerIteration": 5000
-  },
-  "ssl": {
-    "enabled": false,
-    "options": {
-      "port": 443,
-      "address": "0.0.0.0",
-      "key": "./ssl/lisk.key",
-      "cert": "./ssl/lisk.crt"
-    }
-  },
-  "dapp": {
-    "masterrequired": true,
-    "masterpassword": "",
-    "autoexec": []
-  },
-  "nethash": "ed14889723f24ecc54871d058d98ce91ff2f973192075c0155ba2b7b70ad2511"
+    "peers": {
+        "enabled": true,
+        "list": [
+            {
+                "ip": "83.136.254.92",
+                "port": 8000
+            },
+            {
+                "ip": "83.136.249.76",
+                "port": 8000
+            },
+            {
+                "ip": "94.237.28.66",
+                "port": 8000
+            },
+            {
+                "ip": "94.237.24.199",
+                "port": 8000
+            },
+            {
+                "ip": "209.50.49.23",
+                "port": 8000
+            },
+            {
+                "ip": "209.50.49.40",
+                "port": 8000
+            },
+            {
+                "ip": "94.237.64.70",
+                "port": 8000
+            },
+            {
+                "ip": "94.237.64.73",
+                "port": 8000
+            },
+            {
+                "ip": "94.237.40.140",
+                "port": 8000
+            },
+            {
+                "ip": "94.237.40.141",
+                "port": 8000
+            }
+        ],
+        "access": {
+            "blackList": []
+        },
+        "options": {
+            "limits": {
+                "max": 0,
+                "delayMs": 0,
+                "delayAfter": 0,
+                "windowMs": 60000
+            },
+            "timeout": 5000
+        }
+    },
+    "broadcasts": {
+        "broadcastInterval": 5000,
+        "broadcastLimit": 20,
+        "parallelLimit": 20,
+        "releaseLimit": 25,
+        "relayLimit": 2
+    },
+    "transactions": {
+        "maxTxsPerQueue": 1000
+    },
+    "forging": {
+        "force": false,
+        "secret": [],
+        "access": {
+            "whiteList": [
+                "127.0.0.1"
+            ]
+        }
+    },
+    "loading": {
+        "verifyOnLoading": false,
+        "loadPerIteration": 5000
+    },
+    "ssl": {
+        "enabled": false,
+        "options": {
+            "port": 443,
+            "address": "0.0.0.0",
+            "key": "./ssl/lisk.key",
+            "cert": "./ssl/lisk.crt"
+        }
+    },
+    "dapp": {
+        "masterrequired": true,
+        "masterpassword": "",
+        "autoexec": []
+    },
+    "nethash": "ed14889723f24ecc54871d058d98ce91ff2f973192075c0155ba2b7b70ad2511"
 }