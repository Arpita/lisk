--- conflicted
+++ resolved
@@ -657,22 +657,7 @@
 		});
 	});
 
-<<<<<<< HEAD
-	describe('Accounts.prototype.internal', function () {
-=======
 	describe('internal', function () {
-		describe('count', function () {
-
-			it.skip('should get count of all private accounts', function (done) {
-				account.internal.count({}, function (err, res) {
-					expect(err).to.not.exist;
-					expect(res.success).to.equal(true);
-					done();
-				});
-			});
-		});
-
->>>>>>> b70b516b
 		describe('top', function () {
 			var allAccounts;
 			before(function (done) {
