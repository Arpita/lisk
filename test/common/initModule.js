--- conflicted
+++ resolved
@@ -37,17 +37,12 @@
 		ed: ed,
 		bus: {
 			message: function () {}
-<<<<<<< HEAD
-		}
-=======
 		},
 		balancesSequence: new Sequence({
 			onWarning: function (current, limit) {
 				this.logger.warn('Balance queue', current);
 			}
-		}),
-		nonce: randomString.generate(16)
->>>>>>> b70b516b
+		})
 	};
 
 	/**
