'use strict';

// Root object
var node = {};

var Promise = require('bluebird');
var rewire  = require('rewire');
var sinon   = require('sinon');

// Application specific
var Sequence  = require('../helpers/sequence.js');
var slots     = require('../helpers/slots.js');

// Requires
node.bignum = require('../helpers/bignum.js');
node.config = require('../config.json');
node.constants = require('../helpers/constants.js');
node.dappCategories = require('../helpers/dappCategories.js');
node.dappTypes = require('../helpers/dappTypes.js');
node.txTypes = require('../helpers/transactionTypes.js');
node._ = require('lodash');
node.async = require('async');
node.popsicle = require('popsicle');
node.expect = require('chai').expect;
node.chai = require('chai');
node.chai.config.includeStack = true;
node.chai.use(require('chai-bignumber')(node.bignum));
node.lisk = require('lisk-js');
node.supertest = require('supertest');
node.Promise = require('bluebird');
node.randomString = require('randomstring');

var jobsQueue = require('../helpers/jobsQueue.js');

require('colors');

// Node configuration
node.baseUrl = 'http://' + node.config.address + ':' + node.config.httpPort;
node.api = node.supertest(node.baseUrl);

node.normalizer = 100000000; // Use this to convert LISK amount to normal value
node.blockTime = 10000; // Block time in miliseconds
node.blockTimePlus = 12000; // Block time + 2 seconds in miliseconds
node.version = node.config.version; // Node version
node.nonce = node.randomString.generate(16);

// Transaction fees
node.fees = {
	voteFee: node.constants.fees.vote,
	transactionFee: node.constants.fees.send,
	secondPasswordFee: node.constants.fees.secondSignature,
	delegateRegistrationFee: node.constants.fees.delegate,
	multisignatureRegistrationFee: node.constants.fees.multisignature,
	dappRegistrationFee: node.constants.fees.dappRegistration,
	dappDepositFee: node.constants.fees.dappDeposit,
	dappWithdrawalFee: node.constants.fees.dappWithdrawal,
	dataFee: node.constants.fees.data
};

// Test application
node.guestbookDapp = {
	category: 0,
	name: 'Lisk Guestbook',
	description: 'The official Lisk guestbook',
	tags: 'guestbook message sidechain',
	type: 0,
	link: 'https://github.com/MaxKK/guestbookDapp/archive/master.zip',
	icon: 'https://raw.githubusercontent.com/MaxKK/guestbookDapp/master/icon.png'
};

// Test application
node.blockDataDapp = {
	category: 1,
	name: 'BlockData',
	description: 'Blockchain based home monitoring tool',
	tags: 'monitoring temperature power sidechain',
	type: 0,
	link: 'https://github.com/MaxKK/blockDataDapp/archive/master.zip',
	icon: 'https://raw.githubusercontent.com/MaxKK/blockDataDapp/master/icon.png'
};

// Existing delegate account
node.eAccount = {
	address: '10881167371402274308L',
	publicKey: 'addb0e15a44b0fdc6ff291be28d8c98f5551d0cd9218d749e30ddb87c6e31ca9',
	password: 'actress route auction pudding shiver crater forum liquid blouse imitate seven front',
	balance: '0',
	delegateName: 'genesis_100'
};

// Genesis account, initially holding 100M total supply
node.gAccount = {
	address: '16313739661670634666L',
	publicKey: 'c094ebee7ec0c50ebee32918655e089f6e1a604b83bcaa760293c61e0f18ab6f',
	password: 'wagon stock borrow episode laundry kitten salute link globe zero feed marble',
	balance: '10000000000000000',
	encryptedSecret: 'ddbb37d465228d52a78ad13555e609750ec30e8f5912a1b8fbdb091f50e269cbcc3875dad032115e828976f0c7f5ed71ce925e16974233152149e902b48cec51d93c2e40a6c95de75c1c5a2c369e6d24',
	key: 'elephant tree paris dragon chair galaxy',
};

// Optional logging
if (process.env.SILENT === 'true') {
	node.debug = function () {};
} else {
	node.debug = console.log;
}

// Random LSK amount
node.LISK = Math.floor(Math.random() * (100000 * 100000000)) + 1;

// Returns a random property from the given object
node.randomProperty = function (obj, needKey) {
	var keys = Object.keys(obj);

	if (!needKey) {
		return obj[keys[keys.length * Math.random() << 0]];
	} else {
		return keys[keys.length * Math.random() << 0];
	}
};

// Returns random LSK amount
node.randomLISK = function () {
	return Math.floor(Math.random() * (10000 * 100000000)) + (1000 * 100000000);
};

// Returns current block height
node.getHeight = function (cb) {
	var request = node.popsicle.get(node.baseUrl + '/api/node/status');

	request.use(node.popsicle.plugins.parse(['json']));

	request.then(function (res) {
		if (res.status !== 200) {
			return setImmediate(cb, ['Received bad response code', res.status, res.url].join(' '));
		} else {
			return setImmediate(cb, null, res.body.height);
		}
	});

	request.catch(function (err) {
		return setImmediate(cb, err);
	});
};

// Run callback on new round
node.onNewRound = function (cb) {
	node.getHeight(function (err, height) {
		if (err) {
			return cb(err);
		} else {
			var nextRound = slots.calcRound(height);
			var blocksToWait = nextRound * slots.delegates - height;
			node.debug('blocks to wait: '.grey, blocksToWait);
			node.waitForNewBlock(height, blocksToWait, cb);
		}
	});
};

// Upon detecting a new block, do something
node.onNewBlock = function (cb) {
	node.getHeight(function (err, height) {
		if (err) {
			return cb(err);
		} else {
			node.waitForNewBlock(height, 2, cb);
		}
	});
};

// Waits for (n) blocks to be created
node.waitForBlocks = function (blocksToWait, cb) {
	node.getHeight(function (err, height) {
		if (err) {
			return cb(err);
		} else {
			node.waitForNewBlock(height, blocksToWait, cb);
		}
	});
};

// Waits for a new block to be created
node.waitForNewBlock = function (height, blocksToWait, cb) {
	if (blocksToWait === 0) {
		return setImmediate(cb, null, height);
	}

	var actualHeight = height;
	var counter = 1;
	var target = height + blocksToWait;

	node.async.doWhilst(
		function (cb) {
			var request = node.popsicle.get(node.baseUrl + '/api/node/status');

			request.use(node.popsicle.plugins.parse(['json']));

			request.then(function (res) {
				if (res.status !== 200) {
					return cb(['Received bad response code', res.status, res.url].join(' '));
				}

				node.debug('	Waiting for block:'.grey, 'Height:'.grey, res.body.height, 'Target:'.grey, target, 'Second:'.grey, counter++);

				if (target === res.body.height) {
					height = res.body.height;
				}

				setTimeout(cb, 1000);
			});

			request.catch(function (err) {
				return cb(err);
			});
		},
		function () {
			return actualHeight >= height;
		},
		function (err) {
			if (err) {
				return setImmediate(cb, err);
			} else {
				return setImmediate(cb, null, height);
			}
		}
	);
};

node.generatePeerHeaders = function (ip, port, nonce) {
	port = port || 9999;
	ip = ip || '127.0.0.1';
	nonce = nonce || node.randomString.generate(16);
	var operatingSystems = ['win32','win64','ubuntu','debian', 'centos'];
	var os = operatingSystems[node.randomizeSelection(operatingSystems.length)];
	var version = node.version;

	return {
		broadhash: node.config.nethash,
		height: 1,
		nethash: node.config.nethash,
		os: os,
		ip: ip,
		port: port,
		httpPort: +node.config.httpPort,
		version: version,
		nonce: nonce,
		status: 2
	};
};

// Returns a random index for an array
node.randomizeSelection = function (length) {
	return Math.floor(Math.random() * length);
};

// Returns a random number between min (inclusive) and max (exclusive)
node.randomNumber = function (min, max) {
	return	Math.floor(Math.random() * (max - min) + min);
};

// Returns the expected fee for the given amount
node.expectedFee = function (amount) {
	return parseInt(node.fees.transactionFee);
};

// Returns the expected fee for the given amount with data property
node.expectedFeeForTransactionWithData = function (amount) {
	return parseInt(node.fees.transactionFee) + parseInt(node.fees.dataFee);
};

// Returns a random username of 16 characters
node.randomUsername = function () {
	var randomLetter = node.randomString.generate({
		length: 1,
		charset: 'alphabetic',
		capitalization: 'lowercase'
	});
	var custom = 'abcdefghijklmnopqrstuvwxyz0123456789!@$&_.';
	var username = node.randomString.generate({
		length: node.randomNumber(1, 15),
		charset: custom
	});

	return randomLetter.concat(username);
};

// Returns a random delegate name of 20 characters
node.randomDelegateName = function () {
	var randomLetter = node.randomString.generate({
		length: 1,
		charset: 'alphabetic',
		capitalization: 'lowercase'
	});
	var custom = 'abcdefghijklmnopqrstuvwxyz0123456789!@$&_.';
	var username = node.randomString.generate({
		length: node.randomNumber(1, 19),
		charset: custom
	});

	return randomLetter.concat(username);
};

// Returns a random capitialized username of 16 characters
node.randomCapitalUsername = function () {
	var randomLetter = node.randomString.generate({
		length: 1,
		charset: 'alphabetic',
		capitalization: 'uppercase'
	});
	var custom = 'abcdefghijklmnopqrstuvwxyz0123456789!@$&_.';
	var username = node.randomString.generate({
		length: node.randomNumber(1, 15),
		charset: custom
	});

	return randomLetter.concat(username);
};

// Returns a random application name of 32 characteres
node.randomApplicationName = function () {
	var custom = 'ABCDEFGHIJKLMNOPQRSTUVWXYZabcdefghijklmnopqrstuvwxyz0123456789';

	return node.randomString.generate({
		length: node.randomNumber(1, 32),
		charset: custom
	});
};

// Test random application
node.randomApplication = function () {
	var application = {
		category: node.randomNumber(0, 9),
		name: node.randomApplicationName(),
		description: 'Blockchain based home monitoring tool',
		tags: 'monitoring temperature power sidechain',
		type: node.randomNumber(0, 2),
		link: 'https://' + node.randomApplicationName() + '.zip',
		icon: 'https://raw.githubusercontent.com/MaxKK/blockDataDapp/master/icon.png'
	};

	return application;
};

// Returns a basic random account
node.randomAccount = function () {
	var account = {
		balance: '0'
	};

	account.password = node.randomPassword();
	account.secondPassword = node.randomPassword();
	account.username = node.randomDelegateName();
	account.publicKey = node.lisk.crypto.getKeys(account.password).publicKey;
	account.address = node.lisk.crypto.getAddress(account.publicKey);
	account.secondPublicKey = node.lisk.crypto.getKeys(account.secondPassword).publicKey;

	return account;
};

// Returns an extended random account
node.randomTxAccount = function () {
	return node._.defaults(node.randomAccount(), {
		sentAmount:'',
		paidFee: '',
		totalPaidFee: '',
		transactions: []
	});
};

// Returns an random basic transaction to send 1 LSK from genesis account to a random account
node.randomTx = function (offset) {
	var randomAccount = node.randomAccount();

	return node.lisk.transaction.createTransaction(randomAccount.address, 1, node.gAccount.password, offset);
};

// Returns a random password
node.randomPassword = function () {
	return Math.random().toString(36).substring(7);
};

var currentAppScope;

// Init whole application inside tests
node.initApplication = function (cb, initScope) {

	initScope.waitForGenesisBlock = initScope.waitForGenesisBlock !== false;

	jobsQueue.jobs = {};
	var modules = [], rewiredModules = {};
	// Init dummy connection with database - valid, used for tests here
	var options = {
		promiseLib: Promise
	};
	var db = initScope.db;
	if (!db) {
		var pgp = require('pg-promise')(options);
		node.config.db.user = node.config.db.user || process.env.USER;
		db = pgp(node.config.db);
	}

	// Clear tables
	db.task(function (t) {
		return t.batch([
			t.none('DELETE FROM blocks WHERE height > 1'),
			t.none('DELETE FROM blocks'),
			t.none('DELETE FROM mem_accounts')
		]);
	}).then(function () {
		var logger = initScope.logger || {
			trace: sinon.spy(),
			debug: sinon.spy(),
			info:  sinon.spy(),
			log:   sinon.spy(),
			warn:  sinon.spy(),
			error: sinon.spy()
		};

		var modulesInit = {
			accounts: '../modules/accounts.js',
			blocks: '../modules/blocks.js',
			dapps: '../modules/dapps.js',
			delegates: '../modules/delegates.js',
			loader: '../modules/loader.js',
			multisignatures: '../modules/multisignatures.js',
<<<<<<< HEAD
			voters: '../modules/voters.js',
			dapps: '../modules/dapps.js'
			// cache: '../modules/cache.js'
=======
			node: '../modules/node.js',
			peers: '../modules/peers.js',
			signatures: '../modules/signatures.js',
			system: '../modules/system.js',
			transactions: '../modules/transactions.js',
			transport: '../modules/transport.js'
>>>>>>> 1e6fc9ed
		};

		// Init limited application layer
		node.async.auto({
			config: function (cb) {
				cb(null, node.config);
			},
			genesisblock: function (cb) {
				var genesisblock = require('../genesisBlock.json');
				cb(null, {block: genesisblock});
			},

			schema: function (cb) {
				var z_schema = require('../helpers/z_schema.js');
				cb(null, new z_schema());
			},
			network: function (cb) {
				// Init with empty function
				cb(null, {io: {sockets: {emit: function () {}}}});
			},
			webSocket: ['config', 'logger', 'network', function (scope, cb) {
				// Init with empty functions
				var MasterWAMPServer = require('wamp-socket-cluster/MasterWAMPServer');

				var dummySocketCluster = {on: function () {}};
				var dummyWAMPServer = new MasterWAMPServer(dummySocketCluster, {});
				var wsRPC = require('../api/ws/rpc/wsRPC.js').wsRPC;

				wsRPC.setServer(dummyWAMPServer);
				wsRPC.clientsConnectionsMap = {};
				cb();
			}],
			logger: function (cb) {
				cb(null, logger);
			},
			dbSequence: ['logger', function (scope, cb) {
				var sequence = new Sequence({
					onWarning: function (current, limit) {
						scope.logger.warn('DB queue', current);
					}
				});
				cb(null, sequence);
			}],
			sequence: ['logger', function (scope, cb) {
				var sequence = new Sequence({
					onWarning: function (current, limit) {
						scope.logger.warn('Main queue', current);
					}
				});
				cb(null, sequence);
			}],
			balancesSequence: ['logger', function (scope, cb) {
				var sequence = new Sequence({
					onWarning: function (current, limit) {
						scope.logger.warn('Balance queue', current);
					}
				});
				cb(null, sequence);
			}],
			ed: function (cb) {
				cb(null, require('../helpers/ed.js'));
			},

			bus: ['ed', function (scope, cb) {
				var changeCase = require('change-case');

				var bus = initScope.bus || new (function () {
					this.message = function () {
						var args = [];
						Array.prototype.push.apply(args, arguments);
						var topic = args.shift();
						var eventName = 'on' + changeCase.pascalCase(topic);

						// Iterate over modules and execute event functions (on*)
						modules.forEach(function (module) {
							if (typeof(module[eventName]) === 'function') {
								jobsQueue.jobs = {};
								module[eventName].apply(module[eventName], args);
							}
							if (module.submodules) {
								node.async.each(module.submodules, function (submodule) {
									if (submodule && typeof(submodule[eventName]) === 'function') {
										submodule[eventName].apply(submodule[eventName], args);
									}
								});
							}
						});
					};
				})();
				cb(null, bus);
			}],
			db: function (cb) {
				cb(null, db);
			},
			pg_notify: ['db', 'bus', 'logger', function (scope, cb) {
				var pg_notify = require('../helpers/pg-notify.js');
				pg_notify.init(scope.db, scope.bus, scope.logger, cb);
			}],
			rpc: ['db', 'bus', 'logger', function (scope, cb) {
				var wsRPC = require('../api/ws/rpc/wsRPC').wsRPC;
				var transport = require('../api/ws/transport');
				var MasterWAMPServer = require('wamp-socket-cluster/MasterWAMPServer');

				var socketClusterMock = {
					on: sinon.spy()
				};
				wsRPC.setServer(new MasterWAMPServer(socketClusterMock));

				// Register RPC
				var transportModuleMock = {internal: {}, shared: {}};
				transport(transportModuleMock);
				cb();
			}],
			logic: ['db', 'bus', 'schema', 'network', 'genesisblock', function (scope, cb) {
				var Transaction = require('../logic/transaction.js');
				var Block = require('../logic/block.js');
				var Multisignature = require('../logic/multisignature.js');
				var Account = require('../logic/account.js');
				var Peers = require('../logic/peers.js');

				node.async.auto({
					bus: function (cb) {
						cb(null, scope.bus);
					},
					db: function (cb) {
						cb(null, scope.db);
					},
					ed: function (cb) {
						cb(null, scope.ed);
					},
					logger: function (cb) {
						cb(null, scope.logger);
					},
					schema: function (cb) {
						cb(null, scope.schema);
					},
					genesisblock: function (cb) {
						cb(null, {
							block: scope.genesisblock.block
						});
					},
					account: ['db', 'bus', 'ed', 'schema', 'genesisblock', 'logger', function (scope, cb) {
						new Account(scope.db, scope.schema, scope.logger, cb);
					}],
					transaction: ['db', 'bus', 'ed', 'schema', 'genesisblock', 'account', 'logger', function (scope, cb) {
						new Transaction(scope.db, scope.ed, scope.schema, scope.genesisblock, scope.account, scope.logger, cb);
					}],
					block: ['db', 'bus', 'ed', 'schema', 'genesisblock', 'account', 'transaction', function (scope, cb) {
						new Block(scope.ed, scope.schema, scope.transaction, cb);
					}],
					peers: ['logger', function (scope, cb) {
						new Peers(scope.logger, cb);
					}],
					multisignature: ['schema', 'transaction', 'logger', function (scope, cb) {
						cb(null, new Multisignature(scope.schema, scope.network, scope.transaction, scope.logger));
					}]
				}, cb);
			}],
			modules: ['network', 'webSocket', 'logger', 'bus', 'sequence', 'dbSequence', 'balancesSequence', 'db', 'logic', 'rpc', function (scope, cb) {
				var tasks = {};
				scope.rewiredModules = {};

				Object.keys(modulesInit).forEach(function (name) {
					tasks[name] = function (cb) {
						var Instance = rewire(modulesInit[name]);
						rewiredModules[name] = Instance;
						var obj = new rewiredModules[name](cb, scope);
						modules.push(obj);
					};
				});

				node.async.parallel(tasks, function (err, results) {
					cb(err, results);
				});
			}],
			ready: ['modules', 'bus', 'logic', function (scope, cb) {
				// Fire onBind event in every module
				scope.bus.message('bind', scope.modules);
				scope.logic.peers.bindModules(scope.modules);
				cb();
			}]
		}, function (err, scope) {
			// Overwrite onBlockchainReady function to prevent automatic forging
			scope.rewiredModules = rewiredModules;

			scope.modules.delegates.onBlockchainReady = function () {
				// Wait for genesis block's transactions to be applied into mem_accounts
				if (initScope.waitForGenesisBlock) {
					return cb(err, scope);
				}
			};
			currentAppScope = scope;
			if (!initScope.waitForGenesisBlock || initScope.bus) {
				return cb(err, scope);
			}
		});
	});
};

node.appCleanup = function (done) {
	node.async.eachSeries(currentAppScope.modules, function (module, cb) {
		if (typeof(module.cleanup) === 'function') {
			module.cleanup(cb);
		} else {
			cb();
		}
	}, function (err) {
		if (err) {
			currentAppScope.logger.error(err);
		} else {
			currentAppScope.logger.info('Cleaned up successfully');
		}
		done();
	});
};

before(function (done) {
	require('./common/globalBefore').waitUntilBlockchainReady(done);
});

// Exports
module.exports = node;<|MERGE_RESOLUTION|>--- conflicted
+++ resolved
@@ -423,18 +423,13 @@
 			delegates: '../modules/delegates.js',
 			loader: '../modules/loader.js',
 			multisignatures: '../modules/multisignatures.js',
-<<<<<<< HEAD
-			voters: '../modules/voters.js',
-			dapps: '../modules/dapps.js'
-			// cache: '../modules/cache.js'
-=======
 			node: '../modules/node.js',
 			peers: '../modules/peers.js',
 			signatures: '../modules/signatures.js',
 			system: '../modules/system.js',
 			transactions: '../modules/transactions.js',
-			transport: '../modules/transport.js'
->>>>>>> 1e6fc9ed
+			transport: '../modules/transport.js',
+			voters: '../modules/voters.js',
 		};
 
 		// Init limited application layer
