--- conflicted
+++ resolved
@@ -11,11 +11,8 @@
 var popsicle = require('popsicle');
 var schema = require('../schema/transport.js');
 var sql = require('../sql/transport.js');
-<<<<<<< HEAD
 var zlib = require('zlib');
 var Peer = require('../logic/peer');
-=======
->>>>>>> e3cf38f1
 
 // Private fields
 var modules, library, self, __private = {}, shared = {};
@@ -210,11 +207,7 @@
 };
 
 /**
-<<<<<<< HEAD
  * Normalizes transaction and remove peer if it fails.
-=======
- * Normalizes transaction and bans peer if it fails.
->>>>>>> e3cf38f1
  * Calls balancesSequence.add to receive transaction and
  * processUnconfirmedTransaction to confirm it.
  * @private
@@ -297,132 +290,6 @@
 	return __private.broadcaster.getPeers(params, cb);
 };
 
-/**
-<<<<<<< HEAD
- * Calls helpers.sandbox.callMethod().
- * @implements module:helpers#callMethod
- * @param {function} call - Method to call.
- * @param {*} args - List of arguments.
- * @param {function} cb - Callback function.
- */
-Transport.prototype.sandboxApi = function (call, args, cb) {
-	sandboxHelper.callMethod(shared, call, args, cb);
-=======
- * Calls peers.list based on config options to get peers, calls getFromPeer
- * with first peer from list.
- * @implements {modules.peers.list}
- * @implements {getFromPeer}
- * @param {Object} config
- * @param {function|Object} options
- * @param {function} cb
- * @return {setImmediateCallback|getFromPeer} error | calls getFromPeer
- */
-Transport.prototype.getFromRandomPeer = function (config, options, cb) {
-	if (typeof options === 'function') {
-		cb = options;
-		options = config;
-		config = {};
-	}
-	config.limit = 1;
-	config.allowedStates = [Peer.STATE.DISCONNECTED, Peer.STATE.CONNECTED];
-	modules.peers.list(config, function (err, peers) {
-		if (!err && peers.length) {
-			return self.getFromPeer(peers[0], options, cb);
-		} else {
-			return setImmediate(cb, err || 'No acceptable peers found');
-		}
-	});
-};
-
-/**
- * Requests information from peer(ip, port, url) and validates response:
- * - status 200
- * - headers valid schema
- * - same network (response headers nethash)
- * - compatible version (response headers version)
- * Removes peer if error, updates peer otherwise
- * @requires {popsicle}
- * @implements {library.logic.peers.create}
- * @implements {library.schema.validate}
- * @implements {modules.system.networkCompatible}
- * @implements {modules.system.versionCompatible}
- * @implements {modules.peers.update}
- * @implements {__private.removePeer}
- * @param {peer} peer
- * @param {Object} options
- * @param {function} cb
- * @return {setImmediateCallback|Object} error message | {body, peer}
- * @todo implements secure http request with https
- */
-Transport.prototype.getFromPeer = function (peer, options, cb) {
-	var url;
-
-	if (options.api) {
-		url = '/peer' + options.api;
-	} else {
-		url = options.url;
-	}
-
-	peer = library.logic.peers.create(peer);
-
-	var req = {
-		url: 'http://' + peer.ip + ':' + peer.port + url,
-		method: options.method,
-		headers: __private.headers,
-		timeout: library.config.peers.options.timeout
-	};
-
-	if (options.data) {
-		req.body = options.data;
-	}
-
-	popsicle.request(req)
-		.use(popsicle.plugins.parse(['json'], false))
-		.then(function (res) {
-			if (res.status !== 200) {
-				// Remove peer
-				__private.removePeer({peer: peer, code: 'ERESPONSE ' + res.status}, req.method + ' ' + req.url);
-
-				return setImmediate(cb, ['Received bad response code', res.status, req.method, req.url].join(' '));
-			} else {
-				var headers = peer.applyHeaders(res.headers);
-
-				var report = library.schema.validate(headers, schema.headers);
-				if (!report) {
-					// Remove peer
-					__private.removePeer({peer: peer, code: 'EHEADERS'}, req.method + ' ' + req.url);
-
-					return setImmediate(cb, ['Invalid response headers', JSON.stringify(headers), req.method, req.url].join(' '));
-				}
-
-				if (!modules.system.networkCompatible(headers.nethash)) {
-					// Remove peer
-					__private.removePeer({peer: peer, code: 'ENETHASH'}, req.method + ' ' + req.url);
-
-					return setImmediate(cb, ['Peer is not on the same network', headers.nethash, req.method, req.url].join(' '));
-				}
-
-				if (!modules.system.versionCompatible(headers.version)) {
-					// Remove peer
-					__private.removePeer({peer: peer, code: 'EVERSION:' + headers.version}, req.method + ' ' + req.url);
-
-					return setImmediate(cb, ['Peer is using incompatible version', headers.version, req.method, req.url].join(' '));
-				}
-
-				modules.peers.update(peer);
-
-				return setImmediate(cb, null, {body: res.body, peer: peer});
-			}
-		}).catch(function (err) {
-			if (peer) {
-				__private.removePeer({peer: peer, code: err.code}, req.method + ' ' + req.url);
-			}
-
-			return setImmediate(cb, [err.code, 'Request failed', req.method, req.url].join(' '));
-		});
->>>>>>> e3cf38f1
-};
-
 // Events
 /**
  * Bounds scope to private broadcaster amd initialize headers.
@@ -433,12 +300,8 @@
 Transport.prototype.onBind = function (scope) {
 	modules = {
 		blocks: scope.blocks,
-<<<<<<< HEAD
 		dapps: scope.dapps,
 		loader: scope.loader,
-=======
-		peers: scope.peers,
->>>>>>> e3cf38f1
 		multisignatures: scope.multisignatures,
 		peers: scope.peers,
 		system: scope.system,
@@ -533,20 +396,6 @@
 };
 
 /**
-<<<<<<< HEAD
- * Calls broadcast '/dapp/message'.
- * @implements {Broadcaster.maxRelays}
- * @implements {Broadcaster.broadcast}
- * @param {Object} msg
- * @param {Object} broadcast
- */
-Transport.prototype.onMessage = function (msg, broadcast) {
-	library.logger.debug('Dapps messsages not supported');
-};
-
-/**
-=======
->>>>>>> e3cf38f1
  * Sets loaded to false.
  * @param {function} cb
  * @return {setImmediateCallback} cb
@@ -724,75 +573,6 @@
 		}
 	},
 
-<<<<<<< HEAD
-	postDappMessage: function (query, cb) {
-		try {
-			if (!query.dappid) {
-				return setImmediate(cb, null, {success: false, message: 'Missing dappid'});
-			}
-			if (!query.timestamp || !query.hash) {
-				return setImmediate(cb, null, {success: false, message: 'Missing hash sum'});
-			}
-			var newHash = __private.hashsum(query.body, query.timestamp);
-			if (newHash !== query.hash) {
-				return setImmediate(cb, null, {success: false, message: 'Invalid hash sum'});
-			}
-		} catch (e) {
-			library.logger.error(e.stack);
-			return setImmediate(cb, null, {success: false, message: e.toString()});
-		}
-
-		if (__private.messages[query.hash]) {
-			return setImmediate(cb, null);
-		}
-
-		__private.messages[query.hash] = true;
-
-		modules.dapps.message(query.dappid, query.body, function (err, body) {
-			if (!err && body.error) {
-				err = body.error;
-			}
-
-			if (err) {
-				return setImmediate(cb, null, {success: false, message: err.toString()});
-			} else {
-				library.bus.message('message', query, true);
-				return setImmediate(cb, null, extend({}, body, {success: true}));
-			}
-		});
-	},
-
-	postDappRequest: function (query, cb) {
-		try {
-			if (!query.dappid) {
-				return setImmediate(cb, null, {success: false, message: 'Missing dappid'});
-			}
-			if (!query.timestamp || !query.hash) {
-				return setImmediate(cb, null, {success: false, message: 'Missing hash sum'});
-			}
-
-			var newHash = __private.hashsum(query.body, query.timestamp);
-			if (newHash !== query.hash) {
-				return setImmediate(cb, null, {success: false, message: 'Invalid hash sum'});
-			}
-		} catch (e) {
-			library.logger.error(e.stack);
-			return setImmediate(cb, null, {success: false, message: e.toString()});
-		}
-
-		modules.dapps.request(query.dappid, query.body.method, query.body.path, query.body.query, function (err, body) {
-			if (!err && body.error) {
-				err = body.error;
-			}
-
-			if (err) {
-				return setImmediate(cb, null, {success: false, message: err});
-			} else {
-				return setImmediate(cb, null, extend({}, body, {success: true}));
-			}
-		});
-	},
-
 	/**
 	 * @param {Peer} peer
 	 * @param {function} cb
@@ -810,57 +590,6 @@
 			return setImmediate(cb, 'No headers information');
 		}
 		return setImmediate(cb, modules.peers.update(peer) ? null : 'Failed to accept peer');
-=======
-	handshake: function (ip, port, headers, validateHeaders, cb) {
-		var peer = library.logic.peers.create(
-			{
-				ip: ip,
-				port: port
-			}
-		);
-
-		var headers = peer.applyHeaders(headers);
-
-		validateHeaders(headers, function (error, extraMessage) {
-			if (error) {
-				// Remove peer
-				__private.removePeer({peer: peer, code: 'EHEADERS'}, extraMessage);
-
-				return setImmediate(cb, {success: false, error: error});
-			}
-
-			if (!modules.system.networkCompatible(headers.nethash)) {
-				// Remove peer
-				__private.removePeer({peer: peer, code: 'ENETHASH'}, extraMessage);
-
-				return setImmediate(cb, {
-					success: false,
-					message: 'Request is made on the wrong network',
-					expected: modules.system.getNethash(),
-					received: headers.nethash
-				});
-			}
-
-			if (!modules.system.versionCompatible(headers.version)) {
-				// Remove peer
-				__private.removePeer({
-					peer: peer,
-					code: 'EVERSION:' + headers.version
-				}, extraMessage);
-
-				return setImmediate(cb, {
-					success: false,
-					message: 'Request is made from incompatible version',
-					expected: modules.system.getMinVersion(),
-					received: headers.version
-				});
-			}
-
-			modules.peers.update(peer);
-
-			return setImmediate(cb, null, peer);
-		});
->>>>>>> e3cf38f1
 	}
 };
 
