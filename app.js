'use strict';
/**
 * A node-style callback as used by {@link logic} and {@link modules}.
 * @see {@link https://nodejs.org/api/errors.html#errors_node_js_style_callbacks}
 * @callback nodeStyleCallback
 * @param {?Error} error - Error, if any, otherwise `null`.
 * @param {Data} data - Data, if there hasn't been an error.
 */
/**
 * A triggered by setImmediate callback as used by {@link logic}, {@link modules} and {@link helpers}.
 * Parameters formats: (cb, error, data), (cb, error), (cb).
 * @see {@link https://nodejs.org/api/timers.html#timers_setimmediate_callback_args}
 * @callback setImmediateCallback
 * @param {function} cb - Callback function.
 * @param {?Error} [error] - Error, if any, otherwise `null`.
 * @param {Data} [data] - Data, if there hasn't been an error and the function should return data.
 */

/**
 * Main entry point.
 * Loads the lisk modules, the lisk api and run the express server as Domain master.
 * CLI options available.
 * @module app
 */

var async = require('async');
var extend = require('extend');
var fs = require('fs');
var https = require('https');
var path = require('path');
var SocketCluster = require('socketcluster').SocketCluster;
var util = require('util');

var genesisblock = require('./genesisBlock.json');
var Logger = require('./logger.js');
var workersController = require('./workersController');
var wsRPC = require('./api/ws/rpc/wsRPC').wsRPC;

var AppConfig = require('./helpers/config.js');
var checkIpInList = require('./helpers/checkIpInList.js');
var git = require('./helpers/git.js');
var httpApi = require('./helpers/httpApi.js');
var Sequence = require('./helpers/sequence.js');
var z_schema = require('./helpers/z_schema.js');

process.stdin.resume();

var versionBuild = fs.readFileSync(path.join(__dirname, 'build'), 'utf8');

/**
 * @property {string} - Hash of last git commit.
 */
var lastCommit = '';

if (typeof gc !== 'undefined') {
	setInterval(function () {
		gc();
	}, 60000);
}

/**
 * @property {object} - The default list of configuration options. Can be updated by CLI.
 * @default 'config.json'
 */
var appConfig = AppConfig(require('./package.json'));

// Define top endpoint availability
process.env.TOP = appConfig.topAccounts;

var config = {
	db: appConfig.db,
	cache: appConfig.redis,
	cacheEnabled: appConfig.cacheEnabled,
	modules: {
		server: './modules/server.js',
		accounts: './modules/accounts.js',
		transactions: './modules/transactions.js',
		blocks: './modules/blocks.js',
		signatures: './modules/signatures.js',
		transport: './modules/transport.js',
		loader: './modules/loader.js',
		system: './modules/system.js',
		peers: './modules/peers.js',
		delegates: './modules/delegates.js',
		rounds: './modules/rounds.js',
		multisignatures: './modules/multisignatures.js',
		dapps: './modules/dapps.js',
		crypto: './modules/crypto.js',
		sql: './modules/sql.js',
		cache: './modules/cache.js'
	},
	api: {
		accounts: { http: './api/http/accounts.js' },
		blocks: { http: './api/http/blocks.js' },
		dapps: { http: './api/http/dapps.js' },
		delegates: { http: './api/http/delegates.js' },
		loader: { http: './api/http/loader.js' },
		multisignatures: { http: './api/http/multisignatures.js' },
		peers: { http: './api/http/peers.js' },
		server: { http: './api/http/server.js' },
		signatures: { http: './api/http/signatures.js' },
		transactions: { http: './api/http/transactions.js' },
		transport: { ws: './api/ws/transport.js' }
	}
};

/**
 * Logger holder so we can log with custom functionality.
 * The Object is initialized here and pass to others as parameter.
 * @property {object} - Logger instance.
 */
var logger = new Logger({ echo: appConfig.consoleLogLevel, errorLevel: appConfig.fileLogLevel,
	filename: appConfig.logFileName });

// Trying to get last git commit
try {
	lastCommit = git.getLastCommit();
} catch (err) {
	logger.debug('Cannot get last git commit', err.message);
}

/**
 * Creates the express server and loads all the Modules and logic.
 * @property {object} - Domain instance.
 */
var d = require('domain').create();

d.on('error', function (err) {
	logger.fatal('Domain master', { message: err.message, stack: err.stack });
	process.exit(0);
});

// runs domain
d.run(function () {
	var modules = [];
	async.auto({
		/**
		 * Loads `payloadHash` and generate dapp password if it is empty and required.
		 * Then updates config.json with new random  password.
		 * @method config
		 * @param {nodeStyleCallback} cb - Callback function with the mutated `appConfig`.
		 * @throws {Error} If failed to assign nethash from genesis block.
		 */
		config: function (cb) {
			try {
				appConfig.nethash = Buffer.from(genesisblock.payloadHash, 'hex').toString('hex');
			} catch (e) {
				logger.error('Failed to assign nethash from genesis block');
				throw Error(e);
			}

			if (appConfig.dapp.masterrequired && !appConfig.dapp.masterpassword) {
				var randomstring = require('randomstring');

				appConfig.dapp.masterpassword = randomstring.generate({
					length: 12,
					readable: true,
					charset: 'alphanumeric'
				});

				if (appConfig.loading.snapshot != null) {
					delete appConfig.loading.snapshot;
				}

				fs.writeFileSync('./config.json', JSON.stringify(appConfig, null, 4));

				cb(null, appConfig);
			} else {
				cb(null, appConfig);
			}
		},

		logger: function (cb) {
			cb(null, logger);
		},

		build: function (cb) {
			cb(null, versionBuild);
		},

		/**
		 * Returns hash of last git commit.
		 * @method lastCommit
		 * @param {nodeStyleCallback} cb - Callback function with Hash of last git commit.
		 */
		lastCommit: function (cb) {
			cb(null, lastCommit);
		},

		genesisblock: function (cb) {
			cb(null, {
				block: genesisblock
			});
		},

		public: function (cb) {
			cb(null, path.join(__dirname, 'public'));
		},

		schema: function (cb) {
			cb(null, new z_schema());
		},

		/**
		 * Once config is completed, creates app, http & https servers & sockets with express.
		 * @method network
		 * @param {object} scope - The results from current execution,
		 * at leats will contain the required elements.
		 * @param {nodeStyleCallback} cb - Callback function with created Object:
		 * `{express, app, server, io, https, https_io}`.
		 */
		network: ['config', function (scope, cb) {
			var express = require('express');
			var compression = require('compression');
			var cors = require('cors');
			var app = express();

			if (appConfig.coverage) {
				var im = require('istanbul-middleware');
				logger.debug('Hook loader for coverage - do not use in production environment!');
				im.hookLoader(__dirname);
				app.use('/coverage', im.createHandler());
			}

			require('./helpers/request-limiter')(app, appConfig);

			app.use(compression({ level: 9 }));
			app.use(cors());
			app.options('*', cors());

			var server = require('http').createServer(app);
			var io = require('socket.io')(server);

			var privateKey, certificate, https, https_io;

			if (scope.config.ssl.enabled) {
				privateKey = fs.readFileSync(scope.config.ssl.options.key);
				certificate = fs.readFileSync(scope.config.ssl.options.cert);

				https = require('https').createServer({
					key: privateKey,
					cert: certificate,
					ciphers: 'ECDHE-RSA-AES128-GCM-SHA256:ECDHE-ECDSA-AES128-GCM-SHA256:ECDHE-RSA-AES256-GCM-SHA384:ECDHE-ECDSA-AES256-GCM-SHA384:DHE-RSA-AES128-GCM-SHA256:' + 'ECDHE-RSA-AES128-SHA256:DHE-RSA-AES128-SHA256:ECDHE-RSA-AES256-SHA384:DHE-RSA-AES256-SHA384:ECDHE-RSA-AES256-SHA256:DHE-RSA-AES256-SHA256:HIGH:' + '!aNULL:!eNULL:!EXPORT:!DES:!RC4:!MD5:!PSK:!SRP:!CAMELLIA'
				}, app);

				https_io = require('socket.io')(https);
			}

			cb(null, {
				express: express,
				app: app,
				server: server,
				io: io,
				https: https,
				https_io: https_io
			});
		}],

		webSocket: ['config', 'connect', 'logger', 'network', function (scope, cb) {
			var webSocketConfig = {
				workers: 1,
				port: scope.config.port,
				wsEngine: 'uws',
				appName: 'lisk',
				workerController: workersController.path,
				perMessageDeflate: false,
				secretKey: 'liskSecretKey',
				pingInterval: 5000,
				// How many milliseconds to wait without receiving a ping
				// before closing the socket
				pingTimeout: 60000,
				// Maximum amount of milliseconds to wait before force-killing
				// a process after it was passed a 'SIGTERM' or 'SIGUSR2' signal
				processTermTimeout: 10000
			};

			if (scope.config.ssl.enabled) {
				extend(webSocketConfig, {
					protocol: 'https',
					// This is the same as the object provided to Node.js's https server
					protocolOptions: {
						key: fs.readFileSync(scope.config.ssl.options.key),
						cert: fs.readFileSync(scope.config.ssl.options.cert),
						ciphers: 'ECDHE-RSA-AES128-GCM-SHA256:ECDHE-ECDSA-AES128-GCM-SHA256:ECDHE-RSA-AES256-GCM-SHA384:ECDHE-ECDSA-AES256-GCM-SHA384:DHE-RSA-AES128-GCM-SHA256:' + 'ECDHE-RSA-AES128-SHA256:DHE-RSA-AES128-SHA256:ECDHE-RSA-AES256-SHA384:DHE-RSA-AES256-SHA384:ECDHE-RSA-AES256-SHA256:DHE-RSA-AES256-SHA256:HIGH:' + '!aNULL:!eNULL:!EXPORT:!DES:!RC4:!MD5:!PSK:!SRP:!CAMELLIA'
					}
				});
			}

			var childProcessOptions = {
				version: scope.config.version,
				minVersion: scope.config.minVersion,
				nethash: scope.config.nethash,
				port: scope.config.port,
				nonce: scope.config.nonce
			};

			var socketCluster = new SocketCluster(webSocketConfig);

			var MasterWAMPServer = require('wamp-socket-cluster/MasterWAMPServer');

			scope.network.app.rpc = wsRPC.setServer(new MasterWAMPServer(socketCluster, childProcessOptions));

			socketCluster.on('ready', function (err, result) {
				scope.logger.info('Socket Cluster ready for incoming connections');
				cb();
			});

		}],

		dbSequence: ['logger', function (scope, cb) {
			var sequence = new Sequence({
				onWarning: function (current, limit) {
					scope.logger.warn('DB queue', current);
				}
			});
			cb(null, sequence);
		}],

		sequence: ['logger', function (scope, cb) {
			var sequence = new Sequence({
				onWarning: function (current, limit) {
					scope.logger.warn('Main queue', current);
				}
			});
			cb(null, sequence);
		}],

		balancesSequence: ['logger', function (scope, cb) {
			var sequence = new Sequence({
				onWarning: function (current, limit) {
					scope.logger.warn('Balance queue', current);
				}
			});
			cb(null, sequence);
		}],

		/**
		 * Once config, public, genesisblock, logger, build and network are completed,
		 * adds configuration to `network.app`.
		 * @method connect
		 * @param {object} scope - The results from current execution,
		 * at leats will contain the required elements.
		 * @param {function} cb - Callback function.
		 */
		connect: ['config', 'public', 'genesisblock', 'logger', 'build', 'network', function (scope, cb) {
			var path = require('path');
			var bodyParser = require('body-parser');
			var methodOverride = require('method-override');
			var queryParser = require('express-query-int');
			var randomString = require('randomstring');

			scope.config.nonce = randomString.generate(16);
			scope.network.app.engine('html', require('ejs').renderFile);
			scope.network.app.use(require('express-domain-middleware'));
			scope.network.app.set('view engine', 'ejs');
			scope.network.app.set('views', path.join(__dirname, 'public'));
			scope.network.app.use(scope.network.express.static(path.join(__dirname, 'public')));
			scope.network.app.use(bodyParser.raw({limit: '2mb'}));
			scope.network.app.use(bodyParser.urlencoded({extended: true, limit: '2mb', parameterLimit: 5000}));
			scope.network.app.use(bodyParser.json({limit: '2mb'}));
			scope.network.app.use(methodOverride());

			var ignore = ['id', 'name', 'lastBlockId', 'blockId', 'transactionId', 'address', 'recipientId', 'senderId', 'previousBlock'];

			scope.network.app.use(queryParser({
				parser: function (value, radix, name) {
					if (ignore.indexOf(name) >= 0) {
						return value;
					}

					// Ignore conditional fields for transactions list
					if (/^.+?:(blockId|recipientId|senderId)$/.test(name)) {
						return value;
					}

					/*eslint-disable eqeqeq */
					if (isNaN(value) || parseInt(value) != value || isNaN(parseInt(value, radix))) {
						return value;
					}
					/*eslint-enable eqeqeq */
					return parseInt(value);
				}
			}));

			scope.network.app.use(require('./helpers/z_schema-express.js')(scope.schema));

			scope.network.app.use(httpApi.middleware.logClientConnections.bind(null, scope.logger));

			/* Instruct browser to deny display of <frame>, <iframe> regardless of origin.
			 *
			 * RFC -> https://tools.ietf.org/html/rfc7034
			 */
			scope.network.app.use(httpApi.middleware.attachResponseHeader.bind(null, 'X-Frame-Options', 'DENY'));
			/* Set Content-Security-Policy headers.
			 *
			 * frame-ancestors - Defines valid sources for <frame>, <iframe>, <object>, <embed> or <applet>.
			 *
			 * W3C Candidate Recommendation -> https://www.w3.org/TR/CSP/
			 */
			scope.network.app.use(httpApi.middleware.attachResponseHeader.bind(null, 'Content-Security-Policy', 'frame-ancestors \'none\''));

			scope.network.app.use(httpApi.middleware.applyAPIAccessRules.bind(null, scope.config));

			cb();
		}],

		ed: function (cb) {
			cb(null, require('./helpers/ed.js'));
		},

		bus: ['ed', function (scope, cb) {
			var changeCase = require('change-case');
			var bus = function () {
				this.message = function () {
					var args = [];
					Array.prototype.push.apply(args, arguments);
					var topic = args.shift();
					var eventName = 'on' + changeCase.pascalCase(topic);

					// executes the each module onBind function
					modules.forEach(function (module) {
						if (typeof(module[eventName]) === 'function') {
							module[eventName].apply(module[eventName], args);
						}
						if (module.submodules) {
							async.each(module.submodules, function (submodule) {
								if (submodule && typeof(submodule[eventName]) === 'function') {
									submodule[eventName].apply(submodule[eventName], args);
								}
							});
						}
					});
				};
			};
			cb(null, new bus());
		}],
		db: function (cb) {
			var db = require('./helpers/database.js');
			db.connect(config.db, logger, cb);
		},
		/**
		 * It tries to connect with redis server based on config. provided in config.json file
		 * @param {function} cb
		 */
		cache: function (cb) {
			var cache = require('./helpers/cache.js');
			cache.connect(config.cacheEnabled, config.cache, logger, cb);
		},
		/**
		 * Once db, bus, schema and genesisblock are completed,
		 * loads transaction, block, account and peers from logic folder.
		 * @method logic
		 * @param {object} scope - The results from current execution,
		 * at leats will contain the required elements.
		 * @param {function} cb - Callback function.
		 */
		logic: ['db', 'bus', 'schema', 'genesisblock', function (scope, cb) {
			var Transaction = require('./logic/transaction.js');
			var Block = require('./logic/block.js');
			var Account = require('./logic/account.js');
			var Peers = require('./logic/peers.js');

			async.auto({
				bus: function (cb) {
					cb(null, scope.bus);
				},
				db: function (cb) {
					cb(null, scope.db);
				},
				ed: function (cb) {
					cb(null, scope.ed);
				},
				logger: function (cb) {
					cb(null, logger);
				},
				schema: function (cb) {
					cb(null, scope.schema);
				},
				genesisblock: function (cb) {
					cb(null, {
						block: genesisblock
					});
				},
				account: ['db', 'bus', 'ed', 'schema', 'genesisblock', 'logger', function (scope, cb) {
					new Account(scope.db, scope.schema, scope.logger, cb);
				}],
				transaction: ['db', 'bus', 'ed', 'schema', 'genesisblock', 'account', 'logger', function (scope, cb) {
					new Transaction(scope.db, scope.ed, scope.schema, scope.genesisblock, scope.account, scope.logger, cb);
				}],
				block: ['db', 'bus', 'ed', 'schema', 'genesisblock', 'account', 'transaction', function (scope, cb) {
					new Block(scope.ed, scope.schema, scope.transaction, cb);
				}],
				peers: ['logger', function (scope, cb) {
					new Peers(scope.logger, cb);
				}]
			}, cb);
		}],
		/**
		 * Once network, connect, config, logger, bus, sequence,
		 * dbSequence, balancesSequence, db and logic are completed,
		 * loads modules from `modules` folder using `config.modules`.
		 * @method modules
		 * @param {object} scope - The results from current execution,
		 * at leats will contain the required elements.
		 * @param {nodeStyleCallback} cb - Callback function with resulted load.
		 */
<<<<<<< HEAD
		modules: ['network', 'webSocket', 'connect', 'config', 'logger', 'bus', 'sequence', 'dbSequence', 'balancesSequence', 'db', 'logic', function (scope, cb) {
=======
		modules: ['network', 'connect', 'config', 'logger', 'bus', 'sequence', 'dbSequence', 'balancesSequence', 'db', 'logic', 'cache', function (scope, cb) {

>>>>>>> 8a9e78ca
			var tasks = {};

			Object.keys(config.modules).forEach(function (name) {
				tasks[name] = function (cb) {
					var d = require('domain').create();

					d.on('error', function (err) {
						scope.logger.fatal('Domain ' + name, {message: err.message, stack: err.stack});
					});

					d.run(function () {
						logger.debug('Loading module', name);
						var Klass = require(config.modules[name]);
						var obj = new Klass(cb, scope);
						modules.push(obj);
					});
				};
			});

			async.parallel(tasks, function (err, results) {
				cb(err, results);
			});
		}],

		/**
		 * Loads api from `api` folder using `config.api`, once modules, logger and
		 * network are completed.
		 * @method api
		 * @param {object} scope - The results from current execution,
		 * at leats will contain the required elements.
		 * @param {function} cb - Callback function.
		 */
		api: ['modules', 'logger', 'network', 'webSocket', function (scope, cb) {
			Object.keys(config.api).forEach(function (moduleName) {
				Object.keys(config.api[moduleName]).forEach(function (protocol) {
					var apiEndpointPath = config.api[moduleName][protocol];
					try {
						var ApiEndpoint = require(apiEndpointPath);
						new ApiEndpoint(scope.modules[moduleName], scope.network.app, scope.logger, scope.modules.cache);
					} catch (e) {
						scope.logger.error('Unable to load API endpoint for ' + moduleName + ' of ' + protocol, e.message);
					}
				});
			});

			scope.network.app.use(httpApi.middleware.errorLogger.bind(null, scope.logger));
			cb();
		}],

		ready: ['modules', 'bus', 'logic', function (scope, cb) {
			scope.bus.message('bind', scope.modules);
			scope.logic.transaction.bindModules(scope.modules.rounds);
			scope.logic.peers.bind(scope);
			cb();
		}],

		/**
		 * Once 'ready' is completed, binds and listens for connections on the
		 * specified host and port for `scope.network.server`.
		 * @method listen
		 * @param {object} scope - The results from current execution,
		 * at leats will contain the required elements.
		 * @param {nodeStyleCallback} cb - Callback function with `scope.network`.
		 */
		listen: ['ready', function (scope, cb) {
			scope.network.server.listen(scope.config.httpPort, scope.config.address, function (err) {
				scope.logger.info('Lisk started: ' + scope.config.address + ':' + scope.config.httpPort);

				if (!err) {
					if (scope.config.ssl.enabled) {
						scope.network.https.listen(scope.config.ssl.options.port, scope.config.ssl.options.address, function (err) {
							scope.logger.info('Lisk https started: ' + scope.config.ssl.options.address + ':' + scope.config.ssl.options.port);

							cb(err, scope.network);
						});
					} else {
						cb(null, scope.network);
					}
				} else {
					cb(err, scope.network);
				}
			});
		}]
	}, function (err, scope) {
		if (err) {
			logger.fatal(err);
		} else {
			/**
			 * Handles app instance (acts as global variable, passed as parameter).
			 * @global
			 * @typedef {Object} scope
			 * @property {Object} api - Undefined.
			 * @property {undefined} balancesSequence - Sequence function, sequence Array.
			 * @property {string} build - Empty.
			 * @property {Object} bus - Message function, bus constructor.
			 * @property {Object} config - Configuration.
			 * @property {undefined} connect - Undefined.
			 * @property {Object} db - Database constructor, database functions.
			 * @property {function} dbSequence - Database function.
			 * @property {Object} ed - Crypto functions from lisk node-sodium.
			 * @property {Object} genesisblock - Block information.
			 * @property {string} lastCommit - Hash transaction.
			 * @property {Object} listen - Network information.
			 * @property {Object} logger - Log functions.
			 * @property {Object} logic - several logic functions and objects.
			 * @property {Object} modules - Several modules functions.
			 * @property {Object} network - Several network functions.
			 * @property {string} nonce
			 * @property {string} public - Path to lisk public folder.
			 * @property {undefined} ready
			 * @property {Object} schema - ZSchema with objects.
			 * @property {Object} sequence - Sequence function, sequence Array.
			 * @todo logic repeats: bus, ed, genesisblock, logger, schema.
			 * @todo description for nonce and ready
			 */
			scope.logger.info('Modules ready and launched');
			/**
			 * Event reporting a cleanup.
			 * @event cleanup
			 */
			/**
			 * Receives a 'cleanup' signal and cleans all modules.
			 * @listens cleanup
			 */
			process.once('cleanup', function () {
				scope.logger.info('Cleaning up...');
				async.eachSeries(modules, function (module, cb) {
					if (typeof(module.cleanup) === 'function') {
						module.cleanup(cb);
					} else {
						setImmediate(cb);
					}
				}, function (err) {
					if (err) {
						scope.logger.error(err);
					} else {
						scope.logger.info('Cleaned up successfully');
					}
					process.exit(1);
				});
			});

			/**
			 * Event reporting a SIGTERM.
			 * @event SIGTERM
			 */
			/**
			 * Receives a 'SIGTERM' signal and emits a cleanup.
			 * @listens SIGTERM
			 */
			process.once('SIGTERM', function () {
				/**
				 * emits cleanup once 'SIGTERM'.
				 * @emits cleanup
				 */
				process.emit('cleanup');
			});

			/**
			 * Event reporting an exit.
			 * @event exit
			 */
			/**
			 * Receives an 'exit' signal and emits a cleanup.
			 * @listens exit
			 */
			process.once('exit', function () {
				/**
				 * emits cleanup once 'exit'.
				 * @emits cleanup
				 */
				process.emit('cleanup');
			});

			/**
			 * Event reporting a SIGINT.
			 * @event SIGINT
			 */
			/**
			 * Receives a 'SIGINT' signal and emits a cleanup.
			 * @listens SIGINT
			 */
			process.once('SIGINT', function () {
				/**
				 * emits cleanup once 'SIGINT'.
				 * @emits cleanup
				 */
				process.emit('cleanup');
			});
		}
	});
});

/**
 * Event reporting an uncaughtException.
 * @event uncaughtException
 */
/**
 * Receives a 'uncaughtException' signal and emits a cleanup.
 * @listens uncaughtException
 */
process.on('uncaughtException', function (err) {
	// Handle error safely
	logger.fatal('System error', { message: err.message, stack: err.stack });
	/**
	 * emits cleanup once 'uncaughtException'.
	 * @emits cleanup
	 */
	process.emit('cleanup');
});

module.exports.run = function (worker) {
	workersController.run(worker);
};<|MERGE_RESOLUTION|>--- conflicted
+++ resolved
@@ -37,7 +37,6 @@
 var wsRPC = require('./api/ws/rpc/wsRPC').wsRPC;
 
 var AppConfig = require('./helpers/config.js');
-var checkIpInList = require('./helpers/checkIpInList.js');
 var git = require('./helpers/git.js');
 var httpApi = require('./helpers/httpApi.js');
 var Sequence = require('./helpers/sequence.js');
@@ -67,6 +66,14 @@
 // Define top endpoint availability
 process.env.TOP = appConfig.topAccounts;
 
+/**
+ * The config object to handle lisk modules and lisk api.
+ * It loads `modules` and `api` folders content.
+ * Also contains db configuration from config.json.
+ * @property {object} db - Config values for database.
+ * @property {object} modules - `modules` folder content.
+ * @property {object} api - `api/http` folder content.
+ */
 var config = {
 	db: appConfig.db,
 	cache: appConfig.redis,
@@ -109,7 +116,7 @@
  * The Object is initialized here and pass to others as parameter.
  * @property {object} - Logger instance.
  */
-var logger = new Logger({ echo: appConfig.consoleLogLevel, errorLevel: appConfig.fileLogLevel,
+var logger = new Logger({ echo: appConfig.consoleLogLevel, errorLevel: appConfig.fileLogLevel, 
 	filename: appConfig.logFileName });
 
 // Trying to get last git commit
@@ -206,7 +213,7 @@
 		 * @method network
 		 * @param {object} scope - The results from current execution,
 		 * at leats will contain the required elements.
-		 * @param {nodeStyleCallback} cb - Callback function with created Object:
+		 * @param {nodeStyleCallback} cb - Callback function with created Object: 
 		 * `{express, app, server, io, https, https_io}`.
 		 */
 		network: ['config', function (scope, cb) {
@@ -338,7 +345,7 @@
 		 * Once config, public, genesisblock, logger, build and network are completed,
 		 * adds configuration to `network.app`.
 		 * @method connect
-		 * @param {object} scope - The results from current execution,
+		 * @param {object} scope - The results from current execution, 
 		 * at leats will contain the required elements.
 		 * @param {function} cb - Callback function.
 		 */
@@ -450,10 +457,10 @@
 		 * Once db, bus, schema and genesisblock are completed,
 		 * loads transaction, block, account and peers from logic folder.
 		 * @method logic
-		 * @param {object} scope - The results from current execution,
+		 * @param {object} scope - The results from current execution, 
 		 * at leats will contain the required elements.
 		 * @param {function} cb - Callback function.
-		 */
+		 */	
 		logic: ['db', 'bus', 'schema', 'genesisblock', function (scope, cb) {
 			var Transaction = require('./logic/transaction.js');
 			var Block = require('./logic/block.js');
@@ -504,12 +511,8 @@
 		 * at leats will contain the required elements.
 		 * @param {nodeStyleCallback} cb - Callback function with resulted load.
 		 */
-<<<<<<< HEAD
-		modules: ['network', 'webSocket', 'connect', 'config', 'logger', 'bus', 'sequence', 'dbSequence', 'balancesSequence', 'db', 'logic', function (scope, cb) {
-=======
-		modules: ['network', 'connect', 'config', 'logger', 'bus', 'sequence', 'dbSequence', 'balancesSequence', 'db', 'logic', 'cache', function (scope, cb) {
-
->>>>>>> 8a9e78ca
+		modules: ['network', 'connect', 'webSocket', 'config', 'logger', 'bus', 'sequence', 'dbSequence', 'balancesSequence', 'db', 'logic', 'cache', function (scope, cb) {
+
 			var tasks = {};
 
 			Object.keys(config.modules).forEach(function (name) {
@@ -538,7 +541,7 @@
 		 * Loads api from `api` folder using `config.api`, once modules, logger and
 		 * network are completed.
 		 * @method api
-		 * @param {object} scope - The results from current execution,
+		 * @param {object} scope - The results from current execution, 
 		 * at leats will contain the required elements.
 		 * @param {function} cb - Callback function.
 		 */
@@ -719,8 +722,4 @@
 	 * @emits cleanup
 	 */
 	process.emit('cleanup');
-});
-
-module.exports.run = function (worker) {
-	workersController.run(worker);
-};+});