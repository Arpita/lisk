def initBuild() {
	sh '''#!/bin/bash
	pkill -f app.js -9 || true
	sudo service postgresql restart
	dropdb lisk_test || true
	createdb lisk_test
	'''
	deleteDir()
	checkout scm
}

def buildDependency() {
	try {
		sh '''
		rsync -axl -e "ssh -oUser=jenkins" master-01:/var/lib/jenkins/lisk/node_modules/ "$WORKSPACE/node_modules/"
		npm install
		'''
	} catch (err) {
		currentBuild.result = 'FAILURE'
		report()
		error('Stopping build, installation failed')
	}
}

def startLisk() {
	try {
		sh '''#!/bin/bash
		cp test/config.json test/genesisBlock.json .
		export NODE_ENV=test
		JENKINS_NODE_COOKIE=dontKillMe ~/start_lisk.sh
		'''
	} catch (err) {
		currentBuild.result = 'FAILURE'
		report()
		error('Stopping build, Lisk failed')
	}
}

def report(){
	step([
		$class: 'GitHubCommitStatusSetter',
		errorHandlers: [[$class: 'ShallowAnyErrorHandler']],
		contextSource: [$class: 'ManuallyEnteredCommitContextSource', context: 'jenkins-ci/func-unit'],
		statusResultSource: [
			$class: 'ConditionalStatusResultSource',
			results: [
					[$class: 'BetterThanOrEqualBuildResult', result: 'SUCCESS', state: 'SUCCESS', message: 'This commit looks good :)'],
					[$class: 'BetterThanOrEqualBuildResult', result: 'FAILURE', state: 'FAILURE', message: 'This commit failed testing :('],
					[$class: 'AnyBuildResult', state: 'FAILURE', message: 'This build some how escaped evaluation']
			]
		]
	])
}

lock(resource: "Lisk-Core-Nodes", inversePrecedence: true) {

	properties([
	  parameters([
	    string(name: 'JENKINS_PROFILE', defaultValue: 'jenkins', description: 'To build cache dependencies and run slow test, change this value to jenkins-extensive.', )
	   ])
	])

	stage ('Prepare Workspace') {
		parallel(
			"Build cached dependencies" : {
				node('master-01'){
					sh '''#!/bin/bash -xe
					if [ $JENKINS_PROFILE == "jenkins-extensive" ]; then
						rm -Rf "$WORKSPACE/node_modules/"
						npm install
						rsync -axl --delete "$WORKSPACE/node_modules/" /var/lib/jenkins/lisk/node_modules/
					fi
					'''
				}
			},
			"Build Node-01" : {
				node('node-01'){
					initBuild()
				}
			},
			"Build Node-02" : {
				node('node-02'){
					initBuild()
				}
			},
			"Build Node-03" : {
				node('node-03'){
					initBuild()
				}
			},
			"Build Node-04" : {
				node('node-04'){
					initBuild()
				}
			},
			"Initialize Master Workspace" : {
				node('master-01'){
					sh '''
					cd /var/lib/jenkins/coverage/
					rm -rf node-0*
					rm -rf *.zip
					rm -rf coverage-unit/*
					rm -rf lisk/*
					rm -f merged-lcov.info
					'''
					deleteDir()
					checkout scm
				}
			}
		)
	}

	stage ('Build Dependencies') {
		parallel(
			"Build Dependencies Node-01" : {
				node('node-01'){
					buildDependency()
				}
			},
			"Build Dependencies Node-02" : {
				node('node-02'){
					buildDependency()
				}
			},
			"Build Dependencies Node-03" : {
				node('node-03'){
					buildDependency()
				}
			},
			"Build Dependencies Node-04" : {
				node('node-04'){
					buildDependency()
				}
			}
		)
	}

	stage ('Start Lisk') {
		parallel(
			"Start Lisk Node-01" : {
				node('node-01'){
					startLisk()
				}
			},
			"Start Lisk Node-02" : {
				node('node-02'){
					startLisk()
				}
			},
			"Start Lisk Node-03" : {
				node('node-03'){
					startLisk()
				}
			},
			"Start Lisk Node-04" : {
				node('node-04'){
					startLisk()
				}
			}
		)
	}

	stage ('Parallel Tests') {
		parallel(
			"ESLint" : {
				node('node-01'){
					sh '''
					cd "$(echo $WORKSPACE | cut -f 1 -d '@')"
					npm run eslint
					'''
				}
			},
			"Functional Accounts" : {
				node('node-01'){
					sh '''
					export TEST=test/functional/http/get/accounts.js TEST_TYPE='FUNC' NODE_ENV='TEST'
					cd "$(echo $WORKSPACE | cut -f 1 -d '@')"
					npm run $JENKINS_PROFILE
					'''
				}
			},
			"Functional Blocks" : {
				node('node-01'){
					sh '''
					export TEST=test/functional/http/get/blocks.js TEST_TYPE='FUNC' NODE_ENV='TEST'
					cd "$(echo $WORKSPACE | cut -f 1 -d '@')"
					npm run $JENKINS_PROFILE
					'''
				}
			},
			"Functional Dapps" : {
				node('node-01'){
					sh '''
					export TEST=test/functional/http/get/dapps.js TEST_TYPE='FUNC' NODE_ENV='TEST'
					cd "$(echo $WORKSPACE | cut -f 1 -d '@')"
					npm run $JENKINS_PROFILE
					'''
				}
			},
			"Functional Delegates" : {
				node('node-01'){
					sh '''
					export TEST=test/functional/http/get/delegates.js TEST_TYPE='FUNC' NODE_ENV='TEST'
					cd "$(echo $WORKSPACE | cut -f 1 -d '@')"
					npm run $JENKINS_PROFILE
					'''
				}
			},
			"Functional Loader" : {
				node('node-01'){
					sh '''
					export TEST=test/functional/http/get/loader.js TEST_TYPE='FUNC' NODE_ENV='TEST'
					cd "$(echo $WORKSPACE | cut -f 1 -d '@')"
					npm run $JENKINS_PROFILE
					'''
				}
			},
			"Functional Multisignatures" : {
				node('node-01'){
					sh '''
					export TEST=test/functional/http/get/multisignatures.js TEST_TYPE='FUNC' NODE_ENV='TEST'
					cd "$(echo $WORKSPACE | cut -f 1 -d '@')"
					npm run $JENKINS_PROFILE
					'''
				}
			},
			"Functional Multisignatures post" : {
				node('node-01'){
					sh '''
					export TEST=test/functional/http/get/multisignatures.post.js TEST_TYPE='FUNC' NODE_ENV='TEST'
					cd "$(echo $WORKSPACE | cut -f 1 -d '@')"
					npm run $JENKINS_PROFILE
					'''
				}
			},
			"Functional Transactions" : {
				node('node-01'){
					sh '''
					export TEST=test/functional/http/get/transactions.js TEST_TYPE='FUNC' NODE_ENV='TEST'
					cd "$(echo $WORKSPACE | cut -f 1 -d '@')"
					npm run $JENKINS_PROFILE
					'''
				}
			},
			"Functional Peers" : {
				node('node-02'){
					sh '''
					export TEST=test/functional/http/get/peers.js TEST_TYPE='FUNC' NODE_ENV='TEST'
					cd "$(echo $WORKSPACE | cut -f 1 -d '@')"
					npm run $JENKINS_PROFILE
					'''
				}
			},  // End node-01 functional tests
			"Functional Transport - Main" : {
				node('node-02'){
					sh '''
					export TEST=test/functional/ws/transport.js TEST_TYPE='FUNC' NODE_ENV='TEST'
					cd "$(echo $WORKSPACE | cut -f 1 -d '@')"
					npm run $JENKINS_PROFILE
					'''
				}
			},
			"Functional Transport - Blocks" : {
				node('node-02'){
					sh '''
					export TEST=test/functional/ws/transport.blocks.js TEST_TYPE='FUNC' NODE_ENV='TEST'
					cd "$(echo $WORKSPACE | cut -f 1 -d '@')"
					npm run $JENKINS_PROFILE
					'''
				}
			},
			"Functional Transport - Client" : {
				node('node-02'){
					sh '''
					export TEST=test/functional/ws/transport.client.js TEST_TYPE='FUNC' NODE_ENV='TEST'
					cd "$(echo $WORKSPACE | cut -f 1 -d '@')"
					npm run $JENKINS_PROFILE
					'''
				}
			},
			"Functional Transport - Handshake" : {
				node('node-02'){
					sh '''
					export TEST=test/functional/ws/transport.handshake.js TEST_TYPE='FUNC' NODE_ENV='TEST'
					cd "$(echo $WORKSPACE | cut -f 1 -d '@')"
					npm run $JENKINS_PROFILE
					'''
				}
			},
			"Functional Transport - Transactions" : {
				node('node-02'){
					sh '''
					export TEST=test/functional/ws/transport.transactions.js TEST_TYPE='FUNC' NODE_ENV='TEST'
					cd "$(echo $WORKSPACE | cut -f 1 -d '@')"
					npm run $JENKINS_PROFILE
					'''
				}
			}, // End Node-02 Tests
			"Unit Tests" : {
				node('node-03'){
					sh '''
					export TEST_TYPE='UNIT' NODE_ENV='TEST'
					cd "$(echo $WORKSPACE | cut -f 1 -d '@')"
					npm run test-unit
					'''
				}
			},
<<<<<<< HEAD
			"Functional - SQL" : {
				node('node-03'){
					sh '''
					export TEST=test/functional/sql/accounts.js TEST_TYPE='FUNC' NODE_ENV='TEST'
					cd "$(echo $WORKSPACE | cut -f 1 -d '@')"
					npm run jenkins
					'''
				}
			}, // Begin node-04
=======
			"Unit Tests - sql blockRewards" : {
				node('node-03'){
					sh '''
					export TEST=test/unit/sql/blockRewards.js TEST_TYPE='FUNC' NODE_ENV='TEST'
					cd "$(echo $WORKSPACE | cut -f 1 -d '@')"
					npm run $JENKINS_PROFILE
					'''
				}
			},
			"Unit Tests - logic blockReward" : {
				node('node-03'){
					sh '''
					export TEST=test/unit/logic/blockReward.js  TEST_TYPE='FUNC' NODE_ENV='TEST'
					cd "$(echo $WORKSPACE | cut -f 1 -d '@')"
					npm run $JENKINS_PROFILE
					'''
				}
			},// End Node-03 unit tests
>>>>>>> c00e33af
			"Functional Stress - Transactions" : {
				node('node-04'){
					sh '''
					export TEST=test/functional/ws/transport.transactions.stress.js TEST_TYPE='FUNC' NODE_ENV='TEST'
					cd "$(echo $WORKSPACE | cut -f 1 -d '@')"
					npm run $JENKINS_PROFILE
					'''
				}
			} // End Node-04
		) // End Parallel
	}

	stage ('Gather Coverage') {
		parallel(
			"Gather Coverage Node-01" : {
				node('node-01'){
					sh '''#!/bin/bash
					export HOST=127.0.0.1:4000
					npm run fetchCoverage
					# Submit coverage reports to Master
					scp test/.coverage-func.zip jenkins@master-01:/var/lib/jenkins/coverage/coverage-func-node-01.zip
					'''
				}
			},
			"Gather Coverage Node-02" : {
				node('node-02'){
					sh '''#!/bin/bash
					export HOST=127.0.0.1:4000
					npm run fetchCoverage
					# Submit coverage reports to Master
					scp test/.coverage-func.zip jenkins@master-01:/var/lib/jenkins/coverage/coverage-func-node-02.zip
					'''
				}
			},
			"Gather Coverage Node-03" : {
				node('node-03'){
					sh '''#!/bin/bash
					export HOST=127.0.0.1:4000
					# Gathers unit test into single lcov.info
					npm run coverageReport
					npm run fetchCoverage
					# Submit coverage reports to Master
					scp test/.coverage-unit/* jenkins@master-01:/var/lib/jenkins/coverage/coverage-unit/
					scp test/.coverage-func.zip jenkins@master-01:/var/lib/jenkins/coverage/coverage-func-node-03.zip
					'''
				}
			},
			"Gather Coverage Node-04" : {
				node('node-04'){
					sh '''#!/bin/bash
					export HOST=127.0.0.1:4000
					npm run fetchCoverage
					# Submit coverage reports to Master
					scp test/.coverage-func.zip jenkins@master-01:/var/lib/jenkins/coverage/coverage-func-node-04.zip
					'''
				}
			}
		)
	}

	stage ('Submit Coverage') {
		node('master-01'){
			sh '''
			cd /var/lib/jenkins/coverage/
			unzip coverage-func-node-01.zip -d node-01
			unzip coverage-func-node-02.zip -d node-02
			unzip coverage-func-node-03.zip -d node-03
			unzip coverage-func-node-04.zip -d node-04
			bash merge_lcov.sh . merged-lcov.info
			cp merged-lcov.info $WORKSPACE/merged-lcov.info
			cp .coveralls.yml $WORKSPACE/.coveralls.yml
			cd $WORKSPACE
			cat merged-lcov.info | coveralls -v
			'''
		}
	}

	stage ('Cleanup') {
		parallel(
			"Cleanup Node-01" : {
				node('node-01'){
					sh '''
					pkill -f app.js -9
					'''
				}
			},
			"Cleanup Node-02" : {
				node('node-02'){
					sh '''
					pkill -f app.js -9
					'''
				}
			},
			"Cleanup Node-03" : {
				node('node-03'){
					sh '''
					pkill -f app.js -9
					'''
				}
			},
			"Cleanup Node-04" : {
				node('node-04'){
					sh '''
					pkill -f app.js -9
					'''
				}
			},
			"Cleanup Master" : {
				node('master-01'){
					sh '''
					cd /var/lib/jenkins/coverage/
					rm -rf node-0*
					rm -rf *.zip
					rm -rf coverage-unit/*
					rm -f merged-lcov.info
					rm -rf lisk/*
					rm -f coverage.json
					rm -f lcov.info
					'''
				}
			}
		)
	}

	stage ('Set milestone') {
		node('master-01'){
			milestone 1
			currentBuild.result = 'SUCCESS'
			report()
		}
	}
}<|MERGE_RESOLUTION|>--- conflicted
+++ resolved
@@ -305,7 +305,24 @@
 					'''
 				}
 			},
-<<<<<<< HEAD
+			"Unit Tests - sql blockRewards" : {
+				node('node-03'){
+					sh '''
+					export TEST=test/unit/sql/blockRewards.js TEST_TYPE='FUNC' NODE_ENV='TEST'
+					cd "$(echo $WORKSPACE | cut -f 1 -d '@')"
+					npm run $JENKINS_PROFILE
+					'''
+				}
+			},
+			"Unit Tests - logic blockReward" : {
+				node('node-03'){
+					sh '''
+					export TEST=test/unit/logic/blockReward.js  TEST_TYPE='FUNC' NODE_ENV='TEST'
+					cd "$(echo $WORKSPACE | cut -f 1 -d '@')"
+					npm run $JENKINS_PROFILE
+					'''
+				}
+			},// End Node-03 unit tests
 			"Functional - SQL" : {
 				node('node-03'){
 					sh '''
@@ -315,26 +332,6 @@
 					'''
 				}
 			}, // Begin node-04
-=======
-			"Unit Tests - sql blockRewards" : {
-				node('node-03'){
-					sh '''
-					export TEST=test/unit/sql/blockRewards.js TEST_TYPE='FUNC' NODE_ENV='TEST'
-					cd "$(echo $WORKSPACE | cut -f 1 -d '@')"
-					npm run $JENKINS_PROFILE
-					'''
-				}
-			},
-			"Unit Tests - logic blockReward" : {
-				node('node-03'){
-					sh '''
-					export TEST=test/unit/logic/blockReward.js  TEST_TYPE='FUNC' NODE_ENV='TEST'
-					cd "$(echo $WORKSPACE | cut -f 1 -d '@')"
-					npm run $JENKINS_PROFILE
-					'''
-				}
-			},// End Node-03 unit tests
->>>>>>> c00e33af
 			"Functional Stress - Transactions" : {
 				node('node-04'){
 					sh '''
